# ⛏️ Swarm Miner Guide
*(Swarm subnet)*

The Swarm subnet tasks your miner with developing pre‑trained flight‑control policies which dynamically generate safe, energy‑efficient flight paths for a simulated drone across a procedurally generated world. 
This guide shows how to install, configure and run a Swarm miner

## 💻 System requirements to run the default miner code

| Component | Minimal | Recommended | Notes                                         |
|-----------|---------|-------------|-----------------------------------------------|
<<<<<<< HEAD
| CPU       | 3 cores  | 6 cores      | Path‑planning is light‑weight                 |
| RAM       | 8 GB     | 8 GB         |                                               |
| Disk      | 20 GB     | 100 GB         | Repository + virtual‑env                      |
=======
| CPU       | 3 cores  | 6 cores      | Path‑planning is light‑weight                 |
| RAM       | 8 GB     | 8 GB         |                                               |
| Disk      | 20 GB     | 100 GB         | Repository + virtual‑env                      |
>>>>>>> 0e6b7b72
| GPU       | none     | Optional     | Depends on your model             |
| OS        | Linux / macOS / WSL2 | —           | Scripts are written for Ubuntu 22.04          |

## 🚀 Installation

```bash
# 1) clone the repo (no sub‑modules required)
git clone https://github.com/swarm-subnet/swarm
cd swarm
# 2) install dependencies
chmod +x scripts/miner/install_dependencies.sh
./scripts/miner/install_dependencies.sh
# 3) Miner setup
chmod +x scripts/miner/setup.sh
./scripts/miner/setup.sh

# 4) Activate virtual env
source miner_env/bin/activate

```bash
sudo apt update && sudo apt install -y \
     build-essential git pkg-config libgl1-mesa-glx mesa-utils
```

## 🔧 Configuration

All runtime parameters are passed via CLI flags; nothing needs editing inside the repo.

| Flag                   | Description                     | Example                   |
|------------------------|---------------------------------|---------------------------|
| `--netuid`             | Subnet netuid on-chain          | `--netuid 124`            |
| `--wallet.name`        | Your coldkey name               | `--wallet.name my_cold`   |
| `--wallet.hotkey`      | Hotkey used for mining          | `--wallet.hotkey my_hot`  |
| `--subtensor.network`  | Network (finney, test)          | `--subtensor.network finney` |
| `--axon.port`          | TCP port your miner listens on  | `--axon.port 8091`        |

Create the keys first if you have not:

```bash
btcli wallet new_coldkey --wallet.name my_cold
btcli wallet new_hotkey  --wallet.name my_cold --wallet.hotkey my_hot
```

## 🏃‍♂️ Running the miner (PM2 example)

```bash
source miner_env/bin/activate      # if not already active

pm2 start neurons/miner.py --name swarm_miner -- \
     --netuid 124 \
     --subtensor.network finney \
     --wallet.name my_cold \
     --wallet.hotkey my_hot \
     --axon.port 8091

```

Check logs:

```bash
pm2 logs swarm_miner
```

Stop / restart:

```bash
pm2 restart swarm_miner
pm2 stop     swarm_miner
```

<<<<<<< HEAD
## ✈️ How does the miner work now?

1. **Validator sends an empty `PolicySynapse`** to request your model manifest.
2. **Your miner responds with a `PolicyRef`** containing the SHA256 hash, file size, and framework tag (`sb3‑ppo`) of your trained model.
3. **Validator compares the SHA‑256 to its cache.**
   - If identical → **done** (uses cached model).
   - If different → **proceed** to download.
4. **Validator requests the model** by sending `need_blob=True`.
5. **Your miner streams the model** as a series of `PolicyChunk` messages until EOF.
6. **Validator stores the model** as `miner_models/UID_<uid>.zip`, loads it with SB3, and evaluates it on secret tasks. Score ∈ [0, 1] is written on‑chain.
=======
## ✈️ How does the miner work now?

| Step | Direction | Payload | What happens |
|------|-----------|---------|--------------|
| 1 | **Validator ➜ Miner** | empty `PolicySynapse` | “Send me your manifest.” |
| 2 | **Miner ➜ Validator** | `ref` (`PolicyRef`) | Contains **sha256**, file size & framework tag (`sb3‑ppo`). |
| 3 | **Validator** compares the SHA‑256 to its cache. | — | If identical → **done**. If different → **proceed**. |
| 4 | **Validator ➜ Miner** | `need_blob=True` | “Stream me the new zip.” |
| 5 | **Miner ➜ Validator** | series of `chunk` messages (`PolicyChunk`) | Raw bytes until EOF. |
| 6 | **Validator** stores `miner_models/UID_<uid>.zip`, loads it with SB3 and evaluates it on secret tasks. | — | Score ∈ [0 … 1] is written on‑chain. |
>>>>>>> 0e6b7b72

There is **no MapTask in the handshake**.  
Miners never see the evaluation maps; only their exported policy is tested.

### Folder layout expected by the reference miner
<<<<<<< HEAD

swarm/
└── model/
    └── ppo_policy.zip     ← your trained SB3 PPO policy
   
Update the path or filename in neurons/miner.py if you organise files differently.

## 🏆 Reward formula

| Term            | Weight | Description                                      |
|-----------------|--------|--------------------------------------------------|
| Mission success | 0.70   | 1.0 if goal reached, else 0                      |
| Time factor     | 0.15   | 1 − t_goal / horizon, clamped to [0,1]           |
| Energy factor   | 0.15   | 1 − E_used / E_budget, clamped to [0,1]          |

*Full logic: `swarm/validator/reward.py`.*

## 🔄 Updating your model  
=======

swarm/
└── model/
    └── ppo_policy.zip     ← your trained SB3 PPO policy
   
Update the path or filename in neurons/miner.py if you organise files differently.

## 🏆 Reward formula (v2)

| Term            | Weight | Active when …              |
|-----------------|:------:|----------------------------|
| `success_term`  | 0.20   | Goal reached               |
| `alive_term`    | 0.20   | Always (max at 30 s)       |
| `progress_term` | 0.20   | Always                     |
| `time_term`     | 0.20   | Only if success            |
| `energy_term`   | 0.20   | Only if success            |

*Full logic: `swarm/validator/reward.py`.*

## 🔄 Updating your model  
>>>>>>> 0e6b7b72
Simply overwrite `model/ppo_policy.zip` with a new file; the miner computes
its SHA‑256 at start‑up. Restart the process (or run `pm2 reload`) to serve
the new hash. Validators will fetch it automatically at the next handshake.

## 🆘 Need help?

<<<<<<< HEAD
- Discord – ping @Miguelikk or @AliSaaf
=======
- Discord – ping @Miguelikk
>>>>>>> 0e6b7b72
- GitHub issues – open a ticket with logs & error trace

Happy mining, and may your drones fly far 🚀!<|MERGE_RESOLUTION|>--- conflicted
+++ resolved
@@ -8,15 +8,12 @@
 
 | Component | Minimal | Recommended | Notes                                         |
 |-----------|---------|-------------|-----------------------------------------------|
-<<<<<<< HEAD
 | CPU       | 3 cores  | 6 cores      | Path‑planning is light‑weight                 |
 | RAM       | 8 GB     | 8 GB         |                                               |
 | Disk      | 20 GB     | 100 GB         | Repository + virtual‑env                      |
-=======
 | CPU       | 3 cores  | 6 cores      | Path‑planning is light‑weight                 |
 | RAM       | 8 GB     | 8 GB         |                                               |
 | Disk      | 20 GB     | 100 GB         | Repository + virtual‑env                      |
->>>>>>> 0e6b7b72
 | GPU       | none     | Optional     | Depends on your model             |
 | OS        | Linux / macOS / WSL2 | —           | Scripts are written for Ubuntu 22.04          |
 
@@ -87,7 +84,7 @@
 pm2 stop     swarm_miner
 ```
 
-<<<<<<< HEAD
+
 ## ✈️ How does the miner work now?
 
 1. **Validator sends an empty `PolicySynapse`** to request your model manifest.
@@ -98,8 +95,7 @@
 4. **Validator requests the model** by sending `need_blob=True`.
 5. **Your miner streams the model** as a series of `PolicyChunk` messages until EOF.
 6. **Validator stores the model** as `miner_models/UID_<uid>.zip`, loads it with SB3, and evaluates it on secret tasks. Score ∈ [0, 1] is written on‑chain.
-=======
-## ✈️ How does the miner work now?
+
 
 | Step | Direction | Payload | What happens |
 |------|-----------|---------|--------------|
@@ -109,13 +105,11 @@
 | 4 | **Validator ➜ Miner** | `need_blob=True` | “Stream me the new zip.” |
 | 5 | **Miner ➜ Validator** | series of `chunk` messages (`PolicyChunk`) | Raw bytes until EOF. |
 | 6 | **Validator** stores `miner_models/UID_<uid>.zip`, loads it with SB3 and evaluates it on secret tasks. | — | Score ∈ [0 … 1] is written on‑chain. |
->>>>>>> 0e6b7b72
 
 There is **no MapTask in the handshake**.  
 Miners never see the evaluation maps; only their exported policy is tested.
 
 ### Folder layout expected by the reference miner
-<<<<<<< HEAD
 
 swarm/
 └── model/
@@ -133,40 +127,18 @@
 
 *Full logic: `swarm/validator/reward.py`.*
 
-## 🔄 Updating your model  
-=======
-
-swarm/
-└── model/
-    └── ppo_policy.zip     ← your trained SB3 PPO policy
-   
-Update the path or filename in neurons/miner.py if you organise files differently.
-
-## 🏆 Reward formula (v2)
-
-| Term            | Weight | Active when …              |
-|-----------------|:------:|----------------------------|
-| `success_term`  | 0.20   | Goal reached               |
-| `alive_term`    | 0.20   | Always (max at 30 s)       |
-| `progress_term` | 0.20   | Always                     |
-| `time_term`     | 0.20   | Only if success            |
-| `energy_term`   | 0.20   | Only if success            |
-
-*Full logic: `swarm/validator/reward.py`.*
 
 ## 🔄 Updating your model  
->>>>>>> 0e6b7b72
+
 Simply overwrite `model/ppo_policy.zip` with a new file; the miner computes
 its SHA‑256 at start‑up. Restart the process (or run `pm2 reload`) to serve
 the new hash. Validators will fetch it automatically at the next handshake.
 
 ## 🆘 Need help?
 
-<<<<<<< HEAD
+
 - Discord – ping @Miguelikk or @AliSaaf
-=======
 - Discord – ping @Miguelikk
->>>>>>> 0e6b7b72
 - GitHub issues – open a ticket with logs & error trace
 
 Happy mining, and may your drones fly far 🚀!