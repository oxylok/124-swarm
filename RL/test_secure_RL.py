#!/usr/bin/env python3
"""
test_secure_RL.py

Offline validator for a single Stable‑Baselines3 PPO policy using a
**secure, weights‑only** loader. It reads a small, safe JSON
(`safe_policy_meta.json`) embedded in the checkpoint `.zip` to get the
activation function, `net_arch`, and SDE flag, then loads only the
policy weights (no pickles, no code execution).

If the current env observation is wider than what the checkpoint expects
(by exactly +16 columns), we attach a *stateless* column‑selector features
extractor so the policy still sees the original dimensionality (115‑D).
We keep the first 112 columns and the last 3 goal‑vector columns, and
skip the 16 newly‑inserted distance features.

A friendly warning is printed when this compatibility path is taken.

Usage
-----
$ python -m RL.test_secure_RL --model model/ppo_policy.zip [--seed 42] [--gui] [--rays]
"""

from __future__ import annotations

import argparse
import io
import json
import sys
import time
<<<<<<< HEAD
import warnings
=======
>>>>>>> 7e2d875b
import zipfile
from pathlib import Path
from typing import Any, Dict, Mapping, Optional

import numpy as np
import torch as th
from swarm.core.drone import track_drone
from stable_baselines3 import PPO
from stable_baselines3.common.torch_layers import BaseFeaturesExtractor

# Project imports
from swarm.constants import SIM_DT, HORIZON_SEC
from swarm.core.drone import track_drone
from swarm.validator.task_gen import random_task
from swarm.validator.reward import flight_reward
from swarm.utils.env_factory import make_env
from gym_pybullet_drones.utils.enums import ActionType
from swarm.protocol import ValidationResult

# Try gymnasium first, then gym (for policy selection based on obs space)
try:
    from gymnasium import spaces as _spaces  # type: ignore
except Exception:
    try:
        from gym import spaces as _spaces  # type: ignore
    except Exception:
        _spaces = None

# Optional pybullet import (only required when --gui --rays)
try:
    import pybullet as p  # type: ignore
except Exception:
    p = None  # type: ignore

# Import from centralized constants
from swarm.constants import SAFE_META_FILENAME


# ──────────────────────────────────────────────────────────────────────
# Minimal helpers
# ──────────────────────────────────────────────────────────────────────

_ACT_MAP = {
    "relu": th.nn.ReLU,
    "tanh": th.nn.Tanh,
    "elu": th.nn.ELU,
    "leakyrelu": th.nn.LeakyReLU,
    "silu": th.nn.SiLU,
    "gelu": th.nn.GELU,
    "mish": th.nn.Mish,
    "selu": th.nn.SELU,
    "celu": th.nn.CELU,
}


def _parse_activation(name: str) -> type[th.nn.Module]:
    # Accept "Tanh", "torch.nn.Tanh", etc.; we just use the last component lowercased
    key = name.strip().split(".")[-1].lower()
    return _ACT_MAP.get(key, th.nn.ReLU)


def _torch_supports_weights_only() -> bool:
    try:
        from inspect import signature
        return "weights_only" in signature(th.load).parameters
    except Exception:
        return False


def _choose_policy_class_from_env(env) -> str:
    if _spaces is None:
        return "MlpPolicy"
    try:
        return "MultiInputPolicy" if isinstance(env.observation_space, _spaces.Dict) else "MlpPolicy"
    except Exception:
        return "MlpPolicy"


def _read_text(zf: zipfile.ZipFile, name: str) -> str:
    with zf.open(name, "r") as fh:
        return fh.read().decode("utf-8")


def _read_bytes(zf: zipfile.ZipFile, name: str) -> bytes:
    with zf.open(name, "r") as fh:
        return fh.read()


def _extract_policy_state_dict(raw_obj: Any) -> Mapping[str, th.Tensor]:
    # SB3 usually saves a plain state_dict for policy.pth; older formats may nest under "policy"
    if isinstance(raw_obj, Mapping):
        if "mlp_extractor.policy_net.0.weight" in raw_obj or "action_net.weight" in raw_obj or "log_std" in raw_obj:
            return raw_obj  # direct state_dict
        if "policy" in raw_obj and isinstance(raw_obj["policy"], Mapping):
            return raw_obj["policy"]
    raise RuntimeError("Could not interpret the loaded object as a policy state_dict.")


def _flat_box_dim(space) -> Optional[int]:
    """Return flattened dimension for Box spaces (handles (D,) or (1,D))."""
    if _spaces is not None and isinstance(space, _spaces.Box):
        try:
            return int(np.prod(space.shape))
        except Exception:
            pass
    # Fallback: try generic attribute
    try:
        return int(np.prod(space.shape))  # may still work if it's Box-like
    except Exception:
        return None


# ──────────────────────────────────────────────────────────────────────
# Stateless column‑selection features extractor (no params/buffers)
# ──────────────────────────────────────────────────────────────────────

class ColumnSelectExtractor(BaseFeaturesExtractor):
    """
    Flattens Box(obs) and selects a subset of columns by index.
    *Stateless*: no nn.Parameters or buffers are registered so that
    strict=True loading of the policy state_dict remains possible.
    """

    def __init__(self, observation_space, indices: np.ndarray):
        # features_dim must equal len(indices) so SB3 sizes the MLP correctly
        super().__init__(observation_space, features_dim=int(indices.shape[0]))
        # keep indices as plain numpy; convert to torch on the fly in forward()
        self._idx_np = np.asarray(indices, dtype=np.int64)

    def forward(self, observations: th.Tensor) -> th.Tensor:
        # Defer tensor creation to here so it lands on the correct device/dtype
        idx = th.from_numpy(self._idx_np).to(device=observations.device)
        flat = observations.view(observations.shape[0], -1)
        return th.index_select(flat, dim=1, index=idx)


# ──────────────────────────────────────────────────────────────────────
# Secure, JSON‑guided weights loader with Option 1 compatibility
# ──────────────────────────────────────────────────────────────────────

def secure_ppo_load_weights_only(checkpoint_zip: str | Path, *, env, device: str = "cpu") -> PPO:
    """
    Build a clean PPO and load ONLY the policy weights from an SB3 .zip, using
    the activation/net_arch/use_sde from `safe_policy_meta.json`.

    If the env observation is wider than the checkpoint by exactly +16 columns,
    a ColumnSelectExtractor is installed to keep the original input width
    (keep first BASE columns and final 3 goal columns; drop the 16 new ones).
    """
    if not _torch_supports_weights_only():
        raise RuntimeError(
            "This PyTorch build does not support `weights_only=True` on torch.load. "
            "Please upgrade to a newer PyTorch."
        )

    checkpoint_zip = str(checkpoint_zip)
    with zipfile.ZipFile(checkpoint_zip, "r") as zf:
        names = set(zf.namelist())
        if SAFE_META_FILENAME not in names:
            raise FileNotFoundError(f"Missing {SAFE_META_FILENAME} inside the checkpoint zip.")
        if "policy.pth" not in names:
            raise FileNotFoundError("Missing policy.pth inside the checkpoint zip.")

        # Read safe JSON metadata
        meta = json.loads(_read_text(zf, SAFE_META_FILENAME))
        act_name: str = meta["activation_fn"]
        net_arch: Any = meta["net_arch"]
        use_sde: bool = bool(meta["use_sde"])

        # Load tensors safely (no pickle execution)
        raw = _read_bytes(zf, "policy.pth")

    obj = th.load(io.BytesIO(raw), map_location=device, weights_only=True)
    state_dict = _extract_policy_state_dict(obj)

    # Infer checkpoint's first-layer input width from known keys
    ckpt_in: Optional[int] = None
    for k in (
        "mlp_extractor.policy_net.0.weight",   # common when separate policy/value nets
        "mlp_extractor.shared_net.0.weight",   # common when shared net_arch used
        "mlp_extractor.value_net.0.weight",    # fallback (should be same in_features)
    ):
        if k in state_dict:
            ckpt_in = int(state_dict[k].shape[1])
            break
    if ckpt_in is None:
        raise RuntimeError("Could not find first-layer weight in checkpoint state_dict")

    # Decide policy class from the env
    policy_class = _choose_policy_class_from_env(env)

    # Determine current env flattened input size (Box only)
    env_in = _flat_box_dim(env.observation_space) if policy_class == "MlpPolicy" else None

    # Prepare policy kwargs from JSON meta
    policy_kwargs: Dict[str, Any] = dict(activation_fn=_parse_activation(act_name), net_arch=net_arch)

    # If mismatch, optionally install the selector
    if policy_class == "MlpPolicy" and env_in is not None and env_in != ckpt_in:
        extra = env_in - ckpt_in
        if extra == 16 and ckpt_in >= 3:
            base = ckpt_in - 3  # e.g. 115 - 3 = 112 (original base obs width)
            # Keep [0:base] and the last 3 dims [-3:] → drop the 16 newly inserted columns
            keep = np.r_[np.arange(0, base), np.arange(env_in - 3, env_in)]
            policy_kwargs.update({
                "features_extractor_class": ColumnSelectExtractor,
                "features_extractor_kwargs": {"indices": keep},
            })

            # Friendly, explicit warning
            msg = (
                f"Running with observation dim {env_in} but checkpoint expects {ckpt_in}.\n"
                f"Ignoring +{extra} new feature(s) (likely obstacle distances). "
                f"Keeping first {base} columns and final 3 goal columns."
            )
            warnings.warn(msg)
            print(f"⚠️  {msg}", file=sys.stderr)
        else:
            raise RuntimeError(
                f"Observation dim mismatch: checkpoint expects {ckpt_in}, env provides {env_in}.\n"
                f"To validate without retraining, either attach a custom features extractor to map "
                f"{env_in}→{ckpt_in}, or run the env in a backward‑compatible mode."
            )
    elif policy_class == "MultiInputPolicy" and env_in is None and env.observation_space is not None:
        # For Dict observations we don't attempt automatic column slicing
        raise RuntimeError(
            "This loader currently supports automatic column selection only for Box observations (MlpPolicy). "
            "Your env appears to use a Dict observation (MultiInputPolicy). Provide a compatible features "
            "extractor or use a Box observation to validate this checkpoint."
        )

    # Build fresh PPO with the desired policy config
    model = PPO(policy_class, env, device=device, policy_kwargs=policy_kwargs, use_sde=use_sde)

    # Strictly load weights (no unexpected/missing keys allowed)
    _ = model.policy.load_state_dict(state_dict, strict=True)

    if getattr(model, "use_sde", False):
        model.policy.reset_noise()

    return model


<<<<<<< HEAD
# ──────────────────────────────────────────────────────────────────────
# Ray overlay + logging helpers
# ──────────────────────────────────────────────────────────────────────

def _get_or_init_ray_cache(env, n_rays: int):
    """
    Persistent cache on the env:
      {
        "n": int,
        "line_ids": [int],  # main rays
        "tip_ids":  [int],  # yellow ticks on hits
        "hit":      [bool]  # previous hit state for color change detection
      }
    """
    if not hasattr(env, "_ray_vis_cache"):
        env._ray_vis_cache = None
    cache = env._ray_vis_cache
    if cache is None or cache.get("n", 0) != n_rays:
        # Clean up any previous items
        try:
            if cache is not None:
                for uid in cache.get("line_ids", []):
                    if uid is not None and uid >= 0:
                        p.removeUserDebugItem(uid)
                for uid in cache.get("tip_ids", []):
                    if uid is not None and uid >= 0:
                        p.removeUserDebugItem(uid)
        except Exception:
            pass
        cache = {
            "n": n_rays,
            "line_ids": [-1] * n_rays,
            "tip_ids":  [-1] * n_rays,
            "hit":      [None] * n_rays,
        }
        env._ray_vis_cache = cache
    return cache


def _probe_ray_data(env, obs, *, cli_id: int):
    """
    Compute the exact data used for drawing/logging rays.

    Returns dict with:
      pos (3,), rot_m (3,3), ray_dirs (N,3), dist_m (N,), max_d (float), src ('obs'|'env')
    or None if rays are unavailable.
    """
    if p is None:
        return None
    try:
        # Current pose (from PyBullet so it matches the GUI)
        body_uid = env.DRONE_IDS[0]
        pos, orn = p.getBasePositionAndOrientation(body_uid, physicsClientId=cli_id)
        pos = np.asarray(pos, dtype=float)
        rot_m = np.asarray(p.getMatrixFromQuaternion(orn), dtype=float).reshape(3, 3)

        # Ray directions
        ray_dirs = getattr(env, "ray_directions", None)
        if ray_dirs is None:
            ray_dirs = getattr(env, "ray_dirs", None)
        if ray_dirs is None:
            return None
        ray_dirs = np.asarray(ray_dirs, dtype=float)
        if ray_dirs.ndim != 2 or ray_dirs.shape[1] != 3:
            return None
        # Normalize defensively
        norms = np.linalg.norm(ray_dirs, axis=1, keepdims=True) + 1e-9
        ray_dirs = ray_dirs / norms
        n_rays = int(ray_dirs.shape[0])

        max_d = float(getattr(env, "max_ray_distance", 10.0))

        # Flatten observation
        if isinstance(obs, dict):
            obs = obs[next(iter(obs))]
        if hasattr(obs, "shape") and obs.ndim == 2 and obs.shape[0] == 1:
            obs_flat = obs[0]
        else:
            obs_flat = obs

        # Prefer obs distances if they match n_rays (assumed right before last 3 goal dims)
        distances_m = None
        src = "env"
        if isinstance(obs_flat, np.ndarray) and obs_flat.ndim == 1 and obs_flat.size >= (n_rays + 3):
            start = obs_flat.size - (n_rays + 3)
            maybe_norm = obs_flat[start:start + n_rays]
            if maybe_norm.size == n_rays and np.all(maybe_norm >= -1e-6) and np.all(maybe_norm <= 1.0 + 1e-6):
                distances_m = maybe_norm.astype(float) * max_d
                src = "obs"

        # Fallback to env getter
        if distances_m is None:
            getter = getattr(env, "_get_obstacle_distances", None)
            if callable(getter):
                distances_m = np.asarray(getter(pos, rot_m), dtype=float)
                src = "env"
                if distances_m.shape[0] != n_rays:
                    if distances_m.shape[0] > n_rays:
                        distances_m = distances_m[:n_rays]
                    else:
                        pad = np.full((n_rays - distances_m.shape[0],), max_d, dtype=float)
                        distances_m = np.concatenate([distances_m, pad], axis=0)
            else:
                return None

        return {
            "pos": pos,
            "rot_m": rot_m,
            "ray_dirs": ray_dirs,
            "dist_m": distances_m.astype(float),
            "max_d": float(max_d),
            "src": src,
        }
    except Exception:
        return None


def _print_ray_values(ray_data, t_sim: float):
    """Console print of the ray distances for debugging."""
    if ray_data is None:
        print(f"[rays] t={t_sim:7.3f}s  (no ray data)", flush=True)
        return

    d = ray_data["dist_m"]
    n = int(d.shape[0])
    max_d = ray_data["max_d"]
    src = ray_data["src"]
    norm = np.clip(d / max_d, 0.0, 1.0)
    hit = (d < max_d).astype(int)

    # Format: print first 16 values (or all if <=16)
    show = min(16, n)
    tail = f" (+{n-show} more)" if n > show else ""
    d16 = " ".join(f"{x:5.2f}" for x in d[:show])
    n16 = " ".join(f"{x:4.2f}" for x in norm[:show])
    h16 = " ".join(str(int(x)) for x in hit[:show])

    print(
        f"[rays] t={t_sim:7.3f}s  n={n:2d}  src={src}  "
        f"m=[{d16}]{tail}  "
        f"norm=[{n16}]{tail}  "
        f"hit=[{h16}]{tail}",
        flush=True,
    )


def _draw_rays_in_gui(env, *, cli_id: int, ray_data) -> None:
    """
    Draw/update rays in the current GUI using provided ray_data.
    - Update endpoints every call using replaceItemUniqueId (cheap).
    - If hit state changed (and thus color), remove & recreate that line to ensure recolor.
    """
    if p is None or ray_data is None:
        return
    try:
        pos = ray_data["pos"]
        rot_m = ray_data["rot_m"]
        ray_dirs = ray_data["ray_dirs"]
        distances_m = ray_data["dist_m"]
        max_d = ray_data["max_d"]

        n_rays = int(ray_dirs.shape[0])
        cache = _get_or_init_ray_cache(env, n_rays)

        for i in range(n_rays):
            d = float(distances_m[i])
            world_dir = rot_m @ ray_dirs[i]
            end = pos + world_dir * d
            hit = d < max_d

            if cache["hit"][i] is None or cache["hit"][i] != hit:
                if cache["line_ids"][i] >= 0:
                    p.removeUserDebugItem(cache["line_ids"][i], physicsClientId=cli_id)
                cache["line_ids"][i] = -1
                if cache["tip_ids"][i] >= 0:
                    p.removeUserDebugItem(cache["tip_ids"][i], physicsClientId=cli_id)
                cache["tip_ids"][i] = -1
                cache["hit"][i] = hit

            color = [1, 0, 0] if hit else [0, 0, 1]

            cache["line_ids"][i] = p.addUserDebugLine(
                pos.tolist(), end.tolist(),
                lineColorRGB=color, lineWidth=1.0, lifeTime=0.0,
                physicsClientId=cli_id, replaceItemUniqueId=cache["line_ids"][i]
            )

            if hit:
                tip_from = end.tolist()
                tip_to = (end + np.array([0, 0, 0.2])).tolist()
                cache["tip_ids"][i] = p.addUserDebugLine(
                    tip_from, tip_to,
                    lineColorRGB=[1, 1, 0], lineWidth=3.0, lifeTime=0.0,
                    physicsClientId=cli_id, replaceItemUniqueId=cache["tip_ids"][i]
                )
            else:
                if cache["tip_ids"][i] >= 0:
                    p.removeUserDebugItem(cache["tip_ids"][i], physicsClientId=cli_id)
                    cache["tip_ids"][i] = -1
    except Exception:
        # Never interfere with the episode if visualization errors occur
        return


# ──────────────────────────────────────────────────────────────────────
# Episode runner (unchanged logic + ray overlay/logging)
# ──────────────────────────────────────────────────────────────────────

def _run_episode_speed_limit(task, uid, model, *, gui=False, show_rays: bool = False):
=======
def _run_episode(
    task: "MapTask",
    uid: int,
    model: PPO,
    *,
    gui: bool = False,
) -> ValidationResult:
    """
    Executes one closed‑loop flight using *model* as the policy.
    Returns a fully‑populated ValidationResult.
    """
    class _Pilot:
        def __init__(self, m): self.m = m
        def reset(self, task):  pass
        def act(self, obs, t):
            act, _ = self.m.predict(obs, deterministic=True)
            return act.squeeze()

    pilot = _Pilot(model)
    env   = make_env(task, gui=gui)

    # initial observation
    obs = env._computeObs()

    if isinstance(obs, dict):
        obs = obs[next(iter(obs))]

    pos0       = np.asarray(task.start, dtype=float)
    last_pos   = pos0.copy()
    t_sim      = 0.0
    energy     = 0.0
    success    = False
    step_count = 0
    frames_per_cam = max(1, int(round(1.0 / (SIM_DT * 60.0))))   # ≈60 Hz

    while t_sim < task.horizon:
        rpm  = pilot.act(obs, t_sim)
        obs, _r, terminated, truncated, info = env.step(rpm[None, :])

        t_sim   += SIM_DT
        energy  += np.abs(rpm).sum() * SIM_DT
        last_pos = obs[:3] if obs.ndim == 1 else obs[0, :3]

        if gui and step_count % frames_per_cam == 0:
            try:
                cli_id = getattr(env, "CLIENT", getattr(env, "_cli", 0))
                track_drone(cli=cli_id, drone_id=env.DRONE_IDS[0])
            except Exception:
                pass
        if gui:
            time.sleep(SIM_DT)

        if terminated or truncated:
            success = info.get("success", False)
            break

        step_count += 1

    if not gui:
        env.close()

    # ── final score with new reward function ──────────────────────────────
    score = flight_reward(
        success = success,
        t       = t_sim,
        e       = energy,
        horizon = task.horizon,
        # (optionally) tweak e_budget or weightings here if needed
    )

    return ValidationResult(uid, success, t_sim, energy, score)


def _run_episode_speed_limit(task, uid, model, *, gui=False):
>>>>>>> 7e2d875b
    class _Pilot:
        def __init__(self, m): self.m = m
        def reset(self, task): pass
        def act(self, obs, t):
            act, _ = self.m.predict(obs, deterministic=True)
            return act.squeeze()

    pilot = _Pilot(model)
    env = make_env(task, gui=gui)
<<<<<<< HEAD
    obs = env._computeObs()

=======
    
    obs = env._computeObs()
    
>>>>>>> 7e2d875b
    if isinstance(obs, dict):
        obs = obs[next(iter(obs))]

    pos0 = np.asarray(task.start, dtype=float)
    t_sim = 0.0
    energy = 0.0
    success = False
    speeds = []
    step_count = 0
<<<<<<< HEAD

    # Camera and rays update cadence
    frames_per_cam = max(1, int(round(1.0 / (SIM_DT * 60.0))))   # ≈60 Hz
    rays_every = 1  # print every step as requested; draw every step too to keep in sync

=======
    frames_per_cam = max(1, int(round(1.0 / (SIM_DT * 60.0))))   # ≈60 Hz
    
>>>>>>> 7e2d875b
    lo, hi = env.action_space.low.flatten(), env.action_space.high.flatten()
    last_pos = pos0
    overspeed_streak = 0

<<<<<<< HEAD
    cli_id = getattr(env, "CLIENT", getattr(env, "_cli", 0))
    time.sleep(30)  
    while t_sim < task.horizon:
        act = np.clip(np.asarray(pilot.act(obs, t_sim), dtype=np.float32).reshape(-1), lo, hi)

        # Optional speed limiting for VEL control with SPEED_LIMIT
=======

    while t_sim < task.horizon:
        act = np.clip(np.asarray(pilot.act(obs, t_sim), dtype=np.float32).reshape(-1), lo, hi)
>>>>>>> 7e2d875b
        if (hasattr(env, 'ACT_TYPE') and hasattr(env, 'SPEED_LIMIT') and overspeed_streak >= 2):
            if env.ACT_TYPE == ActionType.VEL and env.SPEED_LIMIT:
                n = max(np.linalg.norm(act[:3]), 1e-6)
                scale = min(1.0, 0.9 / n)
                act[:3] *= scale
                act = np.clip(act, lo, hi)

        prev = last_pos
        obs, _r, terminated, truncated, info = env.step(act[None, :])
        last_pos = env._getDroneStateVector(0)[0:3]

        # Extract obs for visualization/logging
        _obs_for_visual = obs[next(iter(obs))] if isinstance(obs, dict) else obs

        # Compute ray data once per step (so printing matches drawing)
        if gui and show_rays:
            ray_data = _probe_ray_data(env, _obs_for_visual, cli_id=cli_id)
            _print_ray_values(ray_data, t_sim)
            _draw_rays_in_gui(env, cli_id=cli_id, ray_data=ray_data)

        speed = np.linalg.norm(last_pos - prev) / SIM_DT
        speeds.append(speed)

        if hasattr(env, 'SPEED_LIMIT') and env.SPEED_LIMIT:
            ratio = float(speed) / env.SPEED_LIMIT
            overspeed_streak = (overspeed_streak + 1) if ratio > 1.2 else 0

        t_sim += SIM_DT
        energy += np.abs(act).sum() * SIM_DT

        if gui and step_count % frames_per_cam == 0:
            try:
<<<<<<< HEAD
=======
                cli_id = getattr(env, "CLIENT", getattr(env, "_cli", 0))
>>>>>>> 7e2d875b
                track_drone(cli=cli_id, drone_id=env.DRONE_IDS[0])
            except Exception:
                pass
        if gui:
            time.sleep(SIM_DT)

<<<<<<< HEAD
=======

>>>>>>> 7e2d875b
        if terminated or truncated:
            success = info.get("success", False)
            break
        step_count += 1

    if not gui:
        env.close()

    score = flight_reward(success=success, t=t_sim, e=energy, horizon=task.horizon)
    avg_speed = np.mean(speeds) if speeds else 0.0
    result = ValidationResult(uid, success, t_sim, energy, score)
    return result, avg_speed


# ──────────────────────────────────────────────────────────────────────
# CLI + evaluation
# ──────────────────────────────────────────────────────────────────────

def main() -> None:
    parser = argparse.ArgumentParser(description="Local Swarm policy validator (secure, JSON‑guided weights loader)")
    parser.add_argument(
        "--model",
        type=Path,
        default=Path("model/ppo_policy.zip"),
        help="Path to the Stable‑Baselines3 .zip file.",
    )
    parser.add_argument("--seed", type=int, default=1, help="Random seed for MapTask generation")
    parser.add_argument("--gui", action="store_true", default=False,
                        help="After evaluation, replay the episode in a PyBullet GUI")
    parser.add_argument("--rays", action="store_true", default=False,
                        help="Overlay ray sensors in the GUI and print ray values each step")
    args = parser.parse_args()

    if not args.model.exists():
        raise FileNotFoundError(f"Policy file not found: {args.model}")

    # Deterministic task
    task = random_task(sim_dt=SIM_DT, horizon=HORIZON_SEC, seed=args.seed)

    print(f"Evaluating policy at {args.model} …")
    # Build a small env just to instantiate the policy with correct spaces
    _init_env = make_env(task, gui=False)
    try:
        model = secure_ppo_load_weights_only(args.model, env=_init_env, device="cpu")
    finally:
        try:
            _init_env.close()  # type: ignore[attr-defined]
        except Exception:
            pass

    # Run the episode exactly like validator
    result, avg_speed = _run_episode_speed_limit(
        task=task, uid=0, model=model, gui=args.gui, show_rays=args.rays
    )

    print("----------------------------------------------------")
    print(f"Success : {result.success}")
    print(f"Time    : {result.time_sec:.2f} s")
    print(f"Energy  : {result.energy:.1f} J")
    print(f"Score   : {result.score:.3f}")
    print(f"Avg Speed: {avg_speed:.3f} m/s")
    print("----------------------------------------------------")


if __name__ == "__main__":
    main()<|MERGE_RESOLUTION|>--- conflicted
+++ resolved
@@ -28,10 +28,7 @@
 import json
 import sys
 import time
-<<<<<<< HEAD
 import warnings
-=======
->>>>>>> 7e2d875b
 import zipfile
 from pathlib import Path
 from typing import Any, Dict, Mapping, Optional
@@ -275,292 +272,7 @@
     return model
 
 
-<<<<<<< HEAD
-# ──────────────────────────────────────────────────────────────────────
-# Ray overlay + logging helpers
-# ──────────────────────────────────────────────────────────────────────
-
-def _get_or_init_ray_cache(env, n_rays: int):
-    """
-    Persistent cache on the env:
-      {
-        "n": int,
-        "line_ids": [int],  # main rays
-        "tip_ids":  [int],  # yellow ticks on hits
-        "hit":      [bool]  # previous hit state for color change detection
-      }
-    """
-    if not hasattr(env, "_ray_vis_cache"):
-        env._ray_vis_cache = None
-    cache = env._ray_vis_cache
-    if cache is None or cache.get("n", 0) != n_rays:
-        # Clean up any previous items
-        try:
-            if cache is not None:
-                for uid in cache.get("line_ids", []):
-                    if uid is not None and uid >= 0:
-                        p.removeUserDebugItem(uid)
-                for uid in cache.get("tip_ids", []):
-                    if uid is not None and uid >= 0:
-                        p.removeUserDebugItem(uid)
-        except Exception:
-            pass
-        cache = {
-            "n": n_rays,
-            "line_ids": [-1] * n_rays,
-            "tip_ids":  [-1] * n_rays,
-            "hit":      [None] * n_rays,
-        }
-        env._ray_vis_cache = cache
-    return cache
-
-
-def _probe_ray_data(env, obs, *, cli_id: int):
-    """
-    Compute the exact data used for drawing/logging rays.
-
-    Returns dict with:
-      pos (3,), rot_m (3,3), ray_dirs (N,3), dist_m (N,), max_d (float), src ('obs'|'env')
-    or None if rays are unavailable.
-    """
-    if p is None:
-        return None
-    try:
-        # Current pose (from PyBullet so it matches the GUI)
-        body_uid = env.DRONE_IDS[0]
-        pos, orn = p.getBasePositionAndOrientation(body_uid, physicsClientId=cli_id)
-        pos = np.asarray(pos, dtype=float)
-        rot_m = np.asarray(p.getMatrixFromQuaternion(orn), dtype=float).reshape(3, 3)
-
-        # Ray directions
-        ray_dirs = getattr(env, "ray_directions", None)
-        if ray_dirs is None:
-            ray_dirs = getattr(env, "ray_dirs", None)
-        if ray_dirs is None:
-            return None
-        ray_dirs = np.asarray(ray_dirs, dtype=float)
-        if ray_dirs.ndim != 2 or ray_dirs.shape[1] != 3:
-            return None
-        # Normalize defensively
-        norms = np.linalg.norm(ray_dirs, axis=1, keepdims=True) + 1e-9
-        ray_dirs = ray_dirs / norms
-        n_rays = int(ray_dirs.shape[0])
-
-        max_d = float(getattr(env, "max_ray_distance", 10.0))
-
-        # Flatten observation
-        if isinstance(obs, dict):
-            obs = obs[next(iter(obs))]
-        if hasattr(obs, "shape") and obs.ndim == 2 and obs.shape[0] == 1:
-            obs_flat = obs[0]
-        else:
-            obs_flat = obs
-
-        # Prefer obs distances if they match n_rays (assumed right before last 3 goal dims)
-        distances_m = None
-        src = "env"
-        if isinstance(obs_flat, np.ndarray) and obs_flat.ndim == 1 and obs_flat.size >= (n_rays + 3):
-            start = obs_flat.size - (n_rays + 3)
-            maybe_norm = obs_flat[start:start + n_rays]
-            if maybe_norm.size == n_rays and np.all(maybe_norm >= -1e-6) and np.all(maybe_norm <= 1.0 + 1e-6):
-                distances_m = maybe_norm.astype(float) * max_d
-                src = "obs"
-
-        # Fallback to env getter
-        if distances_m is None:
-            getter = getattr(env, "_get_obstacle_distances", None)
-            if callable(getter):
-                distances_m = np.asarray(getter(pos, rot_m), dtype=float)
-                src = "env"
-                if distances_m.shape[0] != n_rays:
-                    if distances_m.shape[0] > n_rays:
-                        distances_m = distances_m[:n_rays]
-                    else:
-                        pad = np.full((n_rays - distances_m.shape[0],), max_d, dtype=float)
-                        distances_m = np.concatenate([distances_m, pad], axis=0)
-            else:
-                return None
-
-        return {
-            "pos": pos,
-            "rot_m": rot_m,
-            "ray_dirs": ray_dirs,
-            "dist_m": distances_m.astype(float),
-            "max_d": float(max_d),
-            "src": src,
-        }
-    except Exception:
-        return None
-
-
-def _print_ray_values(ray_data, t_sim: float):
-    """Console print of the ray distances for debugging."""
-    if ray_data is None:
-        print(f"[rays] t={t_sim:7.3f}s  (no ray data)", flush=True)
-        return
-
-    d = ray_data["dist_m"]
-    n = int(d.shape[0])
-    max_d = ray_data["max_d"]
-    src = ray_data["src"]
-    norm = np.clip(d / max_d, 0.0, 1.0)
-    hit = (d < max_d).astype(int)
-
-    # Format: print first 16 values (or all if <=16)
-    show = min(16, n)
-    tail = f" (+{n-show} more)" if n > show else ""
-    d16 = " ".join(f"{x:5.2f}" for x in d[:show])
-    n16 = " ".join(f"{x:4.2f}" for x in norm[:show])
-    h16 = " ".join(str(int(x)) for x in hit[:show])
-
-    print(
-        f"[rays] t={t_sim:7.3f}s  n={n:2d}  src={src}  "
-        f"m=[{d16}]{tail}  "
-        f"norm=[{n16}]{tail}  "
-        f"hit=[{h16}]{tail}",
-        flush=True,
-    )
-
-
-def _draw_rays_in_gui(env, *, cli_id: int, ray_data) -> None:
-    """
-    Draw/update rays in the current GUI using provided ray_data.
-    - Update endpoints every call using replaceItemUniqueId (cheap).
-    - If hit state changed (and thus color), remove & recreate that line to ensure recolor.
-    """
-    if p is None or ray_data is None:
-        return
-    try:
-        pos = ray_data["pos"]
-        rot_m = ray_data["rot_m"]
-        ray_dirs = ray_data["ray_dirs"]
-        distances_m = ray_data["dist_m"]
-        max_d = ray_data["max_d"]
-
-        n_rays = int(ray_dirs.shape[0])
-        cache = _get_or_init_ray_cache(env, n_rays)
-
-        for i in range(n_rays):
-            d = float(distances_m[i])
-            world_dir = rot_m @ ray_dirs[i]
-            end = pos + world_dir * d
-            hit = d < max_d
-
-            if cache["hit"][i] is None or cache["hit"][i] != hit:
-                if cache["line_ids"][i] >= 0:
-                    p.removeUserDebugItem(cache["line_ids"][i], physicsClientId=cli_id)
-                cache["line_ids"][i] = -1
-                if cache["tip_ids"][i] >= 0:
-                    p.removeUserDebugItem(cache["tip_ids"][i], physicsClientId=cli_id)
-                cache["tip_ids"][i] = -1
-                cache["hit"][i] = hit
-
-            color = [1, 0, 0] if hit else [0, 0, 1]
-
-            cache["line_ids"][i] = p.addUserDebugLine(
-                pos.tolist(), end.tolist(),
-                lineColorRGB=color, lineWidth=1.0, lifeTime=0.0,
-                physicsClientId=cli_id, replaceItemUniqueId=cache["line_ids"][i]
-            )
-
-            if hit:
-                tip_from = end.tolist()
-                tip_to = (end + np.array([0, 0, 0.2])).tolist()
-                cache["tip_ids"][i] = p.addUserDebugLine(
-                    tip_from, tip_to,
-                    lineColorRGB=[1, 1, 0], lineWidth=3.0, lifeTime=0.0,
-                    physicsClientId=cli_id, replaceItemUniqueId=cache["tip_ids"][i]
-                )
-            else:
-                if cache["tip_ids"][i] >= 0:
-                    p.removeUserDebugItem(cache["tip_ids"][i], physicsClientId=cli_id)
-                    cache["tip_ids"][i] = -1
-    except Exception:
-        # Never interfere with the episode if visualization errors occur
-        return
-
-
-# ──────────────────────────────────────────────────────────────────────
-# Episode runner (unchanged logic + ray overlay/logging)
-# ──────────────────────────────────────────────────────────────────────
-
-def _run_episode_speed_limit(task, uid, model, *, gui=False, show_rays: bool = False):
-=======
-def _run_episode(
-    task: "MapTask",
-    uid: int,
-    model: PPO,
-    *,
-    gui: bool = False,
-) -> ValidationResult:
-    """
-    Executes one closed‑loop flight using *model* as the policy.
-    Returns a fully‑populated ValidationResult.
-    """
-    class _Pilot:
-        def __init__(self, m): self.m = m
-        def reset(self, task):  pass
-        def act(self, obs, t):
-            act, _ = self.m.predict(obs, deterministic=True)
-            return act.squeeze()
-
-    pilot = _Pilot(model)
-    env   = make_env(task, gui=gui)
-
-    # initial observation
-    obs = env._computeObs()
-
-    if isinstance(obs, dict):
-        obs = obs[next(iter(obs))]
-
-    pos0       = np.asarray(task.start, dtype=float)
-    last_pos   = pos0.copy()
-    t_sim      = 0.0
-    energy     = 0.0
-    success    = False
-    step_count = 0
-    frames_per_cam = max(1, int(round(1.0 / (SIM_DT * 60.0))))   # ≈60 Hz
-
-    while t_sim < task.horizon:
-        rpm  = pilot.act(obs, t_sim)
-        obs, _r, terminated, truncated, info = env.step(rpm[None, :])
-
-        t_sim   += SIM_DT
-        energy  += np.abs(rpm).sum() * SIM_DT
-        last_pos = obs[:3] if obs.ndim == 1 else obs[0, :3]
-
-        if gui and step_count % frames_per_cam == 0:
-            try:
-                cli_id = getattr(env, "CLIENT", getattr(env, "_cli", 0))
-                track_drone(cli=cli_id, drone_id=env.DRONE_IDS[0])
-            except Exception:
-                pass
-        if gui:
-            time.sleep(SIM_DT)
-
-        if terminated or truncated:
-            success = info.get("success", False)
-            break
-
-        step_count += 1
-
-    if not gui:
-        env.close()
-
-    # ── final score with new reward function ──────────────────────────────
-    score = flight_reward(
-        success = success,
-        t       = t_sim,
-        e       = energy,
-        horizon = task.horizon,
-        # (optionally) tweak e_budget or weightings here if needed
-    )
-
-    return ValidationResult(uid, success, t_sim, energy, score)
-
-
 def _run_episode_speed_limit(task, uid, model, *, gui=False):
->>>>>>> 7e2d875b
     class _Pilot:
         def __init__(self, m): self.m = m
         def reset(self, task): pass
@@ -570,14 +282,8 @@
 
     pilot = _Pilot(model)
     env = make_env(task, gui=gui)
-<<<<<<< HEAD
     obs = env._computeObs()
 
-=======
-    
-    obs = env._computeObs()
-    
->>>>>>> 7e2d875b
     if isinstance(obs, dict):
         obs = obs[next(iter(obs))]
 
@@ -587,32 +293,18 @@
     success = False
     speeds = []
     step_count = 0
-<<<<<<< HEAD
 
     # Camera and rays update cadence
     frames_per_cam = max(1, int(round(1.0 / (SIM_DT * 60.0))))   # ≈60 Hz
     rays_every = 1  # print every step as requested; draw every step too to keep in sync
 
-=======
-    frames_per_cam = max(1, int(round(1.0 / (SIM_DT * 60.0))))   # ≈60 Hz
-    
->>>>>>> 7e2d875b
     lo, hi = env.action_space.low.flatten(), env.action_space.high.flatten()
     last_pos = pos0
     overspeed_streak = 0
 
-<<<<<<< HEAD
-    cli_id = getattr(env, "CLIENT", getattr(env, "_cli", 0))
-    time.sleep(30)  
     while t_sim < task.horizon:
         act = np.clip(np.asarray(pilot.act(obs, t_sim), dtype=np.float32).reshape(-1), lo, hi)
-
-        # Optional speed limiting for VEL control with SPEED_LIMIT
-=======
-
-    while t_sim < task.horizon:
-        act = np.clip(np.asarray(pilot.act(obs, t_sim), dtype=np.float32).reshape(-1), lo, hi)
->>>>>>> 7e2d875b
+        
         if (hasattr(env, 'ACT_TYPE') and hasattr(env, 'SPEED_LIMIT') and overspeed_streak >= 2):
             if env.ACT_TYPE == ActionType.VEL and env.SPEED_LIMIT:
                 n = max(np.linalg.norm(act[:3]), 1e-6)
@@ -643,22 +335,6 @@
         t_sim += SIM_DT
         energy += np.abs(act).sum() * SIM_DT
 
-        if gui and step_count % frames_per_cam == 0:
-            try:
-<<<<<<< HEAD
-=======
-                cli_id = getattr(env, "CLIENT", getattr(env, "_cli", 0))
->>>>>>> 7e2d875b
-                track_drone(cli=cli_id, drone_id=env.DRONE_IDS[0])
-            except Exception:
-                pass
-        if gui:
-            time.sleep(SIM_DT)
-
-<<<<<<< HEAD
-=======
-
->>>>>>> 7e2d875b
         if terminated or truncated:
             success = info.get("success", False)
             break
